--- conflicted
+++ resolved
@@ -210,12 +210,8 @@
             try:
                 if not self.wmi_detail["gpus"]:
                     return "No graphics cards"
-<<<<<<< HEAD
-                return cast(str, self.wmi_detail["gpus"])
-=======
 
                 return ", ".join(self.wmi_detail["gpus"])
->>>>>>> ff41bbd0
             except:
                 return "Error getting graphics cards"
 
