import asyncio
import datetime as dt
import os
import random
import string
import time
from meshctrl.utils import get_login_token

<<<<<<< HEAD
from core.models import CodeSignToken, CoreSettings
from core.utils import get_mesh_ws_url, remove_mesh_agent, send_command_with_mesh
=======
from core.models import CodeSignToken
from core.utils import (
    get_mesh_ws_url,
    remove_mesh_agent,
    send_command_with_mesh,
    get_core_settings,
)
>>>>>>> 9acda569
from django.conf import settings
from django.db.models import Q, Prefetch, Exists, Count, OuterRef
from django.http import HttpResponse
from django.shortcuts import get_object_or_404
from django.utils import timezone as djangotime
from logs.models import AuditLog, DebugLog, PendingAction
from packaging import version as pyver
from rest_framework.decorators import api_view, permission_classes
from rest_framework.exceptions import PermissionDenied
from rest_framework.permissions import IsAuthenticated
from rest_framework.response import Response
from rest_framework.views import APIView
from scripts.models import Script
from scripts.tasks import handle_bulk_command_task, handle_bulk_script_task
from winupdate.serializers import WinUpdatePolicySerializer
from winupdate.tasks import bulk_check_for_updates_task, bulk_install_updates_task
from winupdate.models import WinUpdate

from tacticalrmm.constants import AGENT_DEFER
from tacticalrmm.permissions import (
    _has_perm_on_agent,
    _has_perm_on_client,
    _has_perm_on_site,
)
from tacticalrmm.utils import get_default_timezone, notify_error, reload_nats

from .models import Agent, AgentCustomField, AgentHistory, Note
from .permissions import (
    AgentHistoryPerms,
    AgentNotesPerms,
    AgentPerms,
    EvtLogPerms,
    InstallAgentPerms,
    ManageProcPerms,
    MeshPerms,
    PingAgentPerms,
    RebootAgentPerms,
    RecoverAgentPerms,
    RunBulkPerms,
    RunScriptPerms,
    SendCMDPerms,
    UpdateAgentPerms,
)
from .serializers import (
    AgentCustomFieldSerializer,
    AgentHistorySerializer,
    AgentHostnameSerializer,
    AgentNoteSerializer,
    AgentSerializer,
    AgentTableSerializer,
)
from .tasks import run_script_email_results_task, send_agent_update_task


class GetAgents(APIView):
    permission_classes = [IsAuthenticated, AgentPerms]

    def get(self, request):
        from checks.models import Check, CheckResult

        monitoring_type_filter = Q()
        client_site_filter = Q()

        monitoring_type = request.query_params.get("monitoring_type", None)
        if monitoring_type:
            if monitoring_type in ["server", "workstation"]:
                monitoring_type_filter = Q(monitoring_type=monitoring_type)
            else:
                return notify_error("monitoring type does not exist")

        if "site" in request.query_params.keys():
            client_site_filter = Q(site_id=request.query_params["site"])
        elif "client" in request.query_params.keys():
            client_site_filter = Q(site__client_id=request.query_params["client"])

        # by default detail=true
        if (
            "detail" not in request.query_params.keys()
            or "detail" in request.query_params.keys()
            and request.query_params["detail"] == "true"
        ):
            agents = (
                Agent.objects.filter_by_role(request.user)  # type: ignore
                .filter(monitoring_type_filter)
                .filter(client_site_filter)
                .defer(*AGENT_DEFER)
                .select_related(
                    "site__server_policy",
                    "site__workstation_policy",
                    "site__client__server_policy",
                    "site__client__workstation_policy",
                    "policy",
                    "alert_template",
                )
                .prefetch_related(
                    Prefetch(
                        "agentchecks",
                        queryset=Check.objects.select_related("script"),
                    ),
                    Prefetch(
                        "checkresults",
                        queryset=CheckResult.objects.select_related("assigned_check"),
                    ),
                )
                .annotate(
                    pending_actions_count=Count(
                        "pendingactions", filter=Q(pendingactions__status="pending")
                    )
                )
                .annotate(
                    has_patches_pending=Exists(
                        WinUpdate.objects.filter(
                            agent_id=OuterRef("pk"), action="approve", installed=False
                        )
                    )
                )
            )
            serializer = AgentTableSerializer(agents, many=True)

        # if detail=false
        else:
            agents = (
                Agent.objects.filter_by_role(request.user)  # type: ignore
                .select_related("site")
                .filter(monitoring_type_filter)
                .filter(client_site_filter)
                .only("agent_id", "hostname", "site")
            )
            serializer = AgentHostnameSerializer(agents, many=True)

        return Response(serializer.data)


class GetUpdateDeleteAgent(APIView):
    permission_classes = [IsAuthenticated, AgentPerms]

    # get agent details
    def get(self, request, agent_id):
        agent = get_object_or_404(Agent, agent_id=agent_id)
        return Response(AgentSerializer(agent).data)

    # edit agent
    def put(self, request, agent_id):
        agent = get_object_or_404(Agent, agent_id=agent_id)

        a_serializer = AgentSerializer(instance=agent, data=request.data, partial=True)
        a_serializer.is_valid(raise_exception=True)
        a_serializer.save()

        if "winupdatepolicy" in request.data.keys():
            policy = agent.winupdatepolicy.get()  # type: ignore
            p_serializer = WinUpdatePolicySerializer(
                instance=policy, data=request.data["winupdatepolicy"][0]
            )
            p_serializer.is_valid(raise_exception=True)
            p_serializer.save()

        if "custom_fields" in request.data.keys():

            for field in request.data["custom_fields"]:

                custom_field = field
                custom_field["agent"] = agent.pk

                if AgentCustomField.objects.filter(
                    field=field["field"], agent=agent.pk
                ):
                    value = AgentCustomField.objects.get(
                        field=field["field"], agent=agent.pk
                    )
                    serializer = AgentCustomFieldSerializer(
                        instance=value, data=custom_field
                    )
                    serializer.is_valid(raise_exception=True)
                    serializer.save()
                else:
                    serializer = AgentCustomFieldSerializer(data=custom_field)
                    serializer.is_valid(raise_exception=True)
                    serializer.save()

        return Response("The agent was updated successfully")

    # uninstall agent
    def delete(self, request, agent_id):
        agent = get_object_or_404(Agent, agent_id=agent_id)

        code = "foo"
        if agent.plat == "linux":
            with open(settings.LINUX_AGENT_SCRIPT, "r") as f:
                code = f.read()

        asyncio.run(agent.nats_cmd({"func": "uninstall", "code": code}, wait=False))
        name = agent.hostname
        mesh_id = agent.mesh_node_id
        agent.delete()
        reload_nats()
        uri = get_mesh_ws_url()
        asyncio.run(remove_mesh_agent(uri, mesh_id))
        return Response(f"{name} will now be uninstalled.")


class AgentProcesses(APIView):
    permission_classes = [IsAuthenticated, ManageProcPerms]

    # list agent processes
    def get(self, request, agent_id):
        if getattr(settings, "DEMO", False):
            from tacticalrmm.demo_views import demo_get_procs

            return demo_get_procs()

        agent = get_object_or_404(Agent, agent_id=agent_id)
        r = asyncio.run(agent.nats_cmd(data={"func": "procs"}, timeout=5))
        if r == "timeout" or r == "natsdown":
            return notify_error("Unable to contact the agent")
        return Response(r)

    # kill agent process
    def delete(self, request, agent_id, pid):
        agent = get_object_or_404(Agent, agent_id=agent_id)
        r = asyncio.run(
            agent.nats_cmd({"func": "killproc", "procpid": int(pid)}, timeout=15)
        )

        if r == "timeout" or r == "natsdown":
            return notify_error("Unable to contact the agent")
        elif r != "ok":
            return notify_error(r)

        return Response(f"Process with PID: {pid} was ended successfully")


class AgentMeshCentral(APIView):
    permission_classes = [IsAuthenticated, MeshPerms]

    # get mesh urls
    def get(self, request, agent_id):
        agent = get_object_or_404(Agent, agent_id=agent_id)
        core = get_core_settings()

<<<<<<< HEAD
        token = get_login_token(key=core.mesh_token, user=f"user//{core.mesh_username}")
=======
        if not core.mesh_disable_auto_login:
            token = get_login_token(
                key=core.mesh_token, user=f"user//{core.mesh_username}"
            )
            token_param = f"login={token}&"
        else:
            token_param = ""
>>>>>>> 9acda569

        control = f"{core.mesh_site}/?{token_param}gotonode={agent.mesh_node_id}&viewmode=11&hide=31"
        terminal = f"{core.mesh_site}/?{token_param}gotonode={agent.mesh_node_id}&viewmode=12&hide=31"
        file = f"{core.mesh_site}/?{token_param}gotonode={agent.mesh_node_id}&viewmode=13&hide=31"

        AuditLog.audit_mesh_session(
            username=request.user.username,
            agent=agent,
            debug_info={"ip": request._client_ip},
        )

        ret = {
            "hostname": agent.hostname,
            "control": control,
            "terminal": terminal,
            "file": file,
            "status": agent.status,
            "client": agent.client.name,
            "site": agent.site.name,
        }
        return Response(ret)

    # start mesh recovery
    def post(self, request, agent_id):
        agent = get_object_or_404(Agent, agent_id=agent_id)
        data = {"func": "recover", "payload": {"mode": "mesh"}}
        r = asyncio.run(agent.nats_cmd(data, timeout=90))
        if r != "ok":
            return notify_error("Unable to contact the agent")

        return Response(f"Repaired mesh agent on {agent.hostname}")


@api_view(["GET"])
@permission_classes([IsAuthenticated, AgentPerms])
def get_agent_versions(request):
    agents = (
        Agent.objects.filter_by_role(request.user)  # type: ignore
        .prefetch_related("site")
        .only("pk", "hostname")
    )
    return Response(
        {
            "versions": [settings.LATEST_AGENT_VER],
            "agents": AgentHostnameSerializer(agents, many=True).data,
        }
    )


@api_view(["POST"])
@permission_classes([IsAuthenticated, UpdateAgentPerms])
def update_agents(request):
    q = (
        Agent.objects.filter_by_role(request.user)  # type: ignore
        .filter(agent_id__in=request.data["agent_ids"])
        .only("agent_id", "version")
    )
    agent_ids: list[str] = [
        i.agent_id
        for i in q
        if pyver.parse(i.version) < pyver.parse(settings.LATEST_AGENT_VER)
    ]
    send_agent_update_task.delay(agent_ids=agent_ids)
    return Response("ok")


@api_view(["GET"])
@permission_classes([IsAuthenticated, PingAgentPerms])
def ping(request, agent_id):
    agent = get_object_or_404(Agent, agent_id=agent_id)
    status = "offline"
    attempts = 0
    while 1:
        r = asyncio.run(agent.nats_cmd({"func": "ping"}, timeout=2))
        if r == "pong":
            status = "online"
            break
        else:
            attempts += 1
            time.sleep(0.5)

        if attempts >= 3:
            break

    return Response({"name": agent.hostname, "status": status})


@api_view(["GET"])
@permission_classes([IsAuthenticated, EvtLogPerms])
def get_event_log(request, agent_id, logtype, days):
    if getattr(settings, "DEMO", False):
        from tacticalrmm.demo_views import demo_get_eventlog

        return demo_get_eventlog()

    agent = get_object_or_404(Agent, agent_id=agent_id)
    timeout = 180 if logtype == "Security" else 30

    data = {
        "func": "eventlog",
        "timeout": timeout,
        "payload": {
            "logname": logtype,
            "days": str(days),
        },
    }
    r = asyncio.run(agent.nats_cmd(data, timeout=timeout + 2))
    if r == "timeout" or r == "natsdown":
        return notify_error("Unable to contact the agent")

    return Response(r)


@api_view(["POST"])
@permission_classes([IsAuthenticated, SendCMDPerms])
def send_raw_cmd(request, agent_id):
    agent = get_object_or_404(Agent, agent_id=agent_id)
    timeout = int(request.data["timeout"])
    if request.data["shell"] == "custom" and request.data["custom_shell"]:
        shell = request.data["custom_shell"]
    else:
        shell = request.data["shell"]

    data = {
        "func": "rawcmd",
        "timeout": timeout,
        "payload": {
            "command": request.data["cmd"],
            "shell": shell,
        },
    }

    hist = AgentHistory.objects.create(
        agent=agent,
        type="cmd_run",
        command=request.data["cmd"],
        username=request.user.username[:50],
    )
    data["id"] = hist.pk

    r = asyncio.run(agent.nats_cmd(data, timeout=timeout + 2))

    if r == "timeout":
        return notify_error("Unable to contact the agent")

    AuditLog.audit_raw_command(
        username=request.user.username,
        agent=agent,
        cmd=request.data["cmd"],
        shell=shell,
        debug_info={"ip": request._client_ip},
    )

    return Response(r)


class Reboot(APIView):
    permission_classes = [IsAuthenticated, RebootAgentPerms]
    # reboot now
    def post(self, request, agent_id):
        agent = get_object_or_404(Agent, agent_id=agent_id)
        r = asyncio.run(agent.nats_cmd({"func": "rebootnow"}, timeout=10))
        if r != "ok":
            return notify_error("Unable to contact the agent")

        return Response("ok")

    # reboot later
    def patch(self, request, agent_id):
        agent = get_object_or_404(Agent, agent_id=agent_id)

        try:
            obj = dt.datetime.strptime(request.data["datetime"], "%Y-%m-%dT%H:%M:%S")
        except Exception:
            return notify_error("Invalid date")

        task_name = "TacticalRMM_SchedReboot_" + "".join(
            random.choice(string.ascii_letters) for _ in range(10)
        )

        expire_date = obj + djangotime.timedelta(minutes=5)

        nats_data = {
            "func": "schedtask",
            "schedtaskpayload": {
                "type": "schedreboot",
                "enabled": True,
                "delete_expired_task_after": True,
                "start_when_available": False,
                "multiple_instances": 2,
                "trigger": "runonce",
                "name": task_name,
                "start_year": int(dt.datetime.strftime(obj, "%Y")),
                "start_month": int(dt.datetime.strftime(obj, "%-m")),
                "start_day": int(dt.datetime.strftime(obj, "%-d")),
                "start_hour": int(dt.datetime.strftime(obj, "%-H")),
                "start_min": int(dt.datetime.strftime(obj, "%-M")),
                "expire_year": int(expire_date.strftime("%Y")),
                "expire_month": int(expire_date.strftime("%-m")),
                "expire_day": int(expire_date.strftime("%-d")),
                "expire_hour": int(expire_date.strftime("%-H")),
                "expire_min": int(expire_date.strftime("%-M")),
            },
        }

        r = asyncio.run(agent.nats_cmd(nats_data, timeout=10))
        if r != "ok":
            return notify_error(r)

        details = {"taskname": task_name, "time": str(obj)}
        PendingAction.objects.create(
            agent=agent, action_type="schedreboot", details=details
        )
        nice_time = dt.datetime.strftime(obj, "%B %d, %Y at %I:%M %p")
        return Response(
            {"time": nice_time, "agent": agent.hostname, "task_name": task_name}
        )


@api_view(["POST"])
@permission_classes([IsAuthenticated, InstallAgentPerms])
def install_agent(request):
    from accounts.models import User
    from agents.utils import get_agent_url
    from knox.models import AuthToken

    client_id = request.data["client"]
    site_id = request.data["site"]
    version = settings.LATEST_AGENT_VER
    arch = request.data["arch"]

    if not _has_perm_on_site(request.user, site_id):
        raise PermissionDenied()

    inno = (
        f"winagent-v{version}.exe" if arch == "64" else f"winagent-v{version}-x86.exe"
    )
    if request.data["installMethod"] == "linux":
        plat = "linux"
    else:
        plat = "windows"

    download_url = get_agent_url(arch, plat)

    installer_user = User.objects.filter(is_installer_user=True).first()

    _, token = AuthToken.objects.create(
        user=installer_user, expiry=dt.timedelta(hours=request.data["expires"])
    )

    if request.data["installMethod"] == "exe":
        from tacticalrmm.utils import generate_winagent_exe

        return generate_winagent_exe(
            client=client_id,
            site=site_id,
            agent_type=request.data["agenttype"],
            rdp=request.data["rdp"],
            ping=request.data["ping"],
            power=request.data["power"],
            arch=arch,
            token=token,
            api=request.data["api"],
            file_name=request.data["fileName"],
        )

    elif request.data["installMethod"] == "linux":
        # TODO
        # linux agents are in beta for now, only available for sponsors for testing
        # remove this after it's out of beta

        code_token = CodeSignToken.objects.first()
        if not code_token:
            return notify_error("Missing code signing token")

        if not code_token.is_valid:
            return notify_error("Code signing token is not valid")

        from agents.utils import generate_linux_install

        return generate_linux_install(
            client=str(client_id),
            site=str(site_id),
            agent_type=request.data["agenttype"],
            arch=arch,
            token=token,
            api=request.data["api"],
            download_url=download_url,
        )

    elif request.data["installMethod"] == "manual":
        cmd = [
            inno,
            "/VERYSILENT",
            "/SUPPRESSMSGBOXES",
            "&&",
            "ping",
            "127.0.0.1",
            "-n",
            "5",
            "&&",
            r'"C:\Program Files\TacticalAgent\tacticalrmm.exe"',
            "-m",
            "install",
            "--api",
            request.data["api"],
            "--client-id",
            client_id,
            "--site-id",
            site_id,
            "--agent-type",
            request.data["agenttype"],
            "--auth",
            token,
        ]

        if int(request.data["rdp"]):
            cmd.append("--rdp")
        if int(request.data["ping"]):
            cmd.append("--ping")
        if int(request.data["power"]):
            cmd.append("--power")

        resp = {
            "cmd": " ".join(str(i) for i in cmd),
            "url": download_url,
        }

        return Response(resp)

    elif request.data["installMethod"] == "powershell":

        ps = os.path.join(settings.BASE_DIR, "core/installer.ps1")

        with open(ps, "r") as f:
            text = f.read()

        replace_dict = {
            "innosetupchange": inno,
            "clientchange": str(client_id),
            "sitechange": str(site_id),
            "apichange": request.data["api"],
            "atypechange": request.data["agenttype"],
            "powerchange": str(request.data["power"]),
            "rdpchange": str(request.data["rdp"]),
            "pingchange": str(request.data["ping"]),
            "downloadchange": download_url,
            "tokenchange": token,
        }

        for i, j in replace_dict.items():
            text = text.replace(i, j)

        file_name = "rmm-installer.ps1"
        ps1 = os.path.join(settings.EXE_DIR, file_name)

        if os.path.exists(ps1):
            try:
                os.remove(ps1)
            except Exception as e:
                DebugLog.error(message=str(e))

        with open(ps1, "w") as f:
            f.write(text)

        if settings.DEBUG:
            with open(ps1, "r") as f:
                response = HttpResponse(f.read(), content_type="text/plain")
                response["Content-Disposition"] = f"inline; filename={file_name}"
                return response
        else:
            response = HttpResponse()
            response["Content-Disposition"] = f"attachment; filename={file_name}"
            response["X-Accel-Redirect"] = f"/private/exe/{file_name}"
            return response


@api_view(["POST"])
@permission_classes([IsAuthenticated, RecoverAgentPerms])
def recover(request, agent_id):
    agent = get_object_or_404(Agent, agent_id=agent_id)
    mode = request.data["mode"]

    if mode == "tacagent":
        if agent.is_posix:
            cmd = "systemctl restart tacticalagent.service"
            shell = 3
        else:
            cmd = "net stop tacticalrmm & taskkill /F /IM tacticalrmm.exe & net start tacticalrmm"
            shell = 1
        uri = get_mesh_ws_url()
        asyncio.run(send_command_with_mesh(cmd, uri, agent.mesh_node_id, shell, 0))
        return Response("Recovery will be attempted shortly")

    elif mode == "mesh":
        data = {"func": "recover", "payload": {"mode": mode}}
        r = asyncio.run(agent.nats_cmd(data, timeout=20))
        if r == "ok":
            return Response("Successfully completed recovery")

    return notify_error("Something went wrong")


@api_view(["POST"])
@permission_classes([IsAuthenticated, RunScriptPerms])
def run_script(request, agent_id):
    agent = get_object_or_404(Agent, agent_id=agent_id)
    script = get_object_or_404(Script, pk=request.data["script"])
    output = request.data["output"]
    args = request.data["args"]
    req_timeout = int(request.data["timeout"]) + 3

    AuditLog.audit_script_run(
        username=request.user.username,
        agent=agent,
        script=script.name,
        debug_info={"ip": request._client_ip},
    )

    hist = AgentHistory.objects.create(
        agent=agent,
        type="script_run",
        script=script,
        username=request.user.username[:50],
    )
    history_pk = hist.pk

    if output == "wait":
        r = agent.run_script(
            scriptpk=script.pk,
            args=args,
            timeout=req_timeout,
            wait=True,
            history_pk=history_pk,
        )
        return Response(r)

    elif output == "email":
        emails = (
            [] if request.data["emailMode"] == "default" else request.data["emails"]
        )
        run_script_email_results_task.delay(
            agentpk=agent.pk,
            scriptpk=script.pk,
            nats_timeout=req_timeout,
            emails=emails,
            args=args,
        )
    elif output == "collector":
        from core.models import CustomField

        r = agent.run_script(
            scriptpk=script.pk,
            args=args,
            timeout=req_timeout,
            wait=True,
            history_pk=history_pk,
        )

        custom_field = CustomField.objects.get(pk=request.data["custom_field"])

        if custom_field.model == "agent":
            field = custom_field.get_or_create_field_value(agent)
        elif custom_field.model == "client":
            field = custom_field.get_or_create_field_value(agent.client)
        elif custom_field.model == "site":
            field = custom_field.get_or_create_field_value(agent.site)
        else:
            return notify_error("Custom Field was invalid")

        value = (
            r.strip()
            if request.data["save_all_output"]
            else r.strip().split("\n")[-1].strip()
        )

        field.save_to_field(value)
        return Response(r)
    elif output == "note":
        r = agent.run_script(
            scriptpk=script.pk,
            args=args,
            timeout=req_timeout,
            wait=True,
            history_pk=history_pk,
        )

        Note.objects.create(agent=agent, user=request.user, note=r)
        return Response(r)
    else:
        agent.run_script(
            scriptpk=script.pk, args=args, timeout=req_timeout, history_pk=history_pk
        )

    return Response(f"{script.name} will now be run on {agent.hostname}")


class GetAddNotes(APIView):
    permission_classes = [IsAuthenticated, AgentNotesPerms]

    def get(self, request, agent_id=None):
        if agent_id:
            agent = get_object_or_404(Agent, agent_id=agent_id)
            notes = Note.objects.filter(agent=agent)
        else:
            notes = Note.objects.filter_by_role(request.user)  # type: ignore

        return Response(AgentNoteSerializer(notes, many=True).data)

    def post(self, request):
        agent = get_object_or_404(Agent, agent_id=request.data["agent_id"])
        if not _has_perm_on_agent(request.user, agent.agent_id):
            raise PermissionDenied()

        if "note" not in request.data.keys():
            return notify_error("Cannot add an empty note")

        data = {
            "note": request.data["note"],
            "agent": agent.pk,
            "user": request.user.pk,
        }

        serializer = AgentNoteSerializer(data=data)
        serializer.is_valid(raise_exception=True)
        serializer.save()
        return Response("Note added!")


class GetEditDeleteNote(APIView):
    permission_classes = [IsAuthenticated, AgentNotesPerms]

    def get(self, request, pk):
        note = get_object_or_404(Note, pk=pk)

        if not _has_perm_on_agent(request.user, note.agent.agent_id):
            raise PermissionDenied()

        return Response(AgentNoteSerializer(note).data)

    def put(self, request, pk):
        note = get_object_or_404(Note, pk=pk)

        if not _has_perm_on_agent(request.user, note.agent.agent_id):
            raise PermissionDenied()

        serializer = AgentNoteSerializer(instance=note, data=request.data, partial=True)
        serializer.is_valid(raise_exception=True)
        serializer.save()
        return Response("Note edited!")

    def delete(self, request, pk):
        note = get_object_or_404(Note, pk=pk)

        if not _has_perm_on_agent(request.user, note.agent.agent_id):
            raise PermissionDenied()

        note.delete()
        return Response("Note was deleted!")


@api_view(["POST"])
@permission_classes([IsAuthenticated, RunBulkPerms])
def bulk(request):
    if request.data["target"] == "agents" and not request.data["agents"]:
        return notify_error("Must select at least 1 agent")

    if request.data["target"] == "client":
        if not _has_perm_on_client(request.user, request.data["client"]):
            raise PermissionDenied()
        q = Agent.objects.filter_by_role(request.user).filter(  # type: ignore
            site__client_id=request.data["client"]
        )

    elif request.data["target"] == "site":
        if not _has_perm_on_site(request.user, request.data["site"]):
            raise PermissionDenied()
        q = Agent.objects.filter_by_role(request.user).filter(  # type: ignore
            site_id=request.data["site"]
        )

    elif request.data["target"] == "agents":
        q = Agent.objects.filter_by_role(request.user).filter(  # type: ignore
            agent_id__in=request.data["agents"]
        )

    elif request.data["target"] == "all":
        q = Agent.objects.filter_by_role(request.user).only("pk", "monitoring_type")  # type: ignore

    else:
        return notify_error("Something went wrong")

    if request.data["monType"] == "servers":
        q = q.filter(monitoring_type="server")
    elif request.data["monType"] == "workstations":
        q = q.filter(monitoring_type="workstation")

    if request.data["osType"] == "windows":
        q = q.filter(plat="windows")
    elif request.data["osType"] == "linux":
        q = q.filter(plat="linux")

    agents: list[int] = [agent.pk for agent in q]

    if not agents:
        return notify_error("No agents where found meeting the selected criteria")

    AuditLog.audit_bulk_action(
        request.user,
        request.data["mode"],
        request.data,
        debug_info={"ip": request._client_ip},
    )

    if request.data["mode"] == "command":
        if request.data["shell"] == "custom" and request.data["custom_shell"]:
            shell = request.data["custom_shell"]
        else:
            shell = request.data["shell"]

        handle_bulk_command_task.delay(
            agents,
            request.data["cmd"],
            shell,
            request.data["timeout"],
            request.user.username[:50],
            run_on_offline=request.data["offlineAgents"],
        )
        return Response(f"Command will now be run on {len(agents)} agents")

    elif request.data["mode"] == "script":
        script = get_object_or_404(Script, pk=request.data["script"])
        handle_bulk_script_task.delay(
            script.pk,
            agents,
            request.data["args"],
            request.data["timeout"],
            request.user.username[:50],
        )
        return Response(f"{script.name} will now be run on {len(agents)} agents")

    elif request.data["mode"] == "patch":

        if request.data["patchMode"] == "install":
            bulk_install_updates_task.delay(agents)
            return Response(
                f"Pending updates will now be installed on {len(agents)} agents"
            )
        elif request.data["patchMode"] == "scan":
            bulk_check_for_updates_task.delay(agents)
            return Response(f"Patch status scan will now run on {len(agents)} agents")

    return notify_error("Something went wrong")


@api_view(["POST"])
@permission_classes([IsAuthenticated, AgentPerms])
def agent_maintenance(request):

    if request.data["type"] == "Client":
        if not _has_perm_on_client(request.user, request.data["id"]):
            raise PermissionDenied()

        count = (
            Agent.objects.filter_by_role(request.user)  # type: ignore
            .filter(site__client_id=request.data["id"])
            .update(maintenance_mode=request.data["action"])
        )

    elif request.data["type"] == "Site":
        if not _has_perm_on_site(request.user, request.data["id"]):
            raise PermissionDenied()

        count = (
            Agent.objects.filter_by_role(request.user)  # type: ignore
            .filter(site_id=request.data["id"])
            .update(maintenance_mode=request.data["action"])
        )

    else:
        return notify_error("Invalid data")

    if count:
        action = "disabled" if not request.data["action"] else "enabled"
        return Response(f"Maintenance mode has been {action} on {count} agents")
    else:
        return Response(
            f"No agents have been put in maintenance mode. You might not have permissions to the resources."
        )


class WMI(APIView):
    permission_classes = [IsAuthenticated, AgentPerms]

    def post(self, request, agent_id):
        agent = get_object_or_404(Agent, agent_id=agent_id)
        r = asyncio.run(agent.nats_cmd({"func": "sysinfo"}, timeout=20))
        if r != "ok":
            return notify_error("Unable to contact the agent")
        return Response("Agent WMI data refreshed successfully")


class AgentHistoryView(APIView):
    permission_classes = [IsAuthenticated, AgentHistoryPerms]

    def get(self, request, agent_id=None):
        if agent_id:
            agent = get_object_or_404(Agent, agent_id=agent_id)
            history = AgentHistory.objects.filter(agent=agent)
        else:
            history = AgentHistory.objects.filter_by_role(request.user)  # type: ignore
        ctx = {"default_tz": get_default_timezone()}
        return Response(AgentHistorySerializer(history, many=True, context=ctx).data)<|MERGE_RESOLUTION|>--- conflicted
+++ resolved
@@ -6,10 +6,6 @@
 import time
 from meshctrl.utils import get_login_token
 
-<<<<<<< HEAD
-from core.models import CodeSignToken, CoreSettings
-from core.utils import get_mesh_ws_url, remove_mesh_agent, send_command_with_mesh
-=======
 from core.models import CodeSignToken
 from core.utils import (
     get_mesh_ws_url,
@@ -17,7 +13,6 @@
     send_command_with_mesh,
     get_core_settings,
 )
->>>>>>> 9acda569
 from django.conf import settings
 from django.db.models import Q, Prefetch, Exists, Count, OuterRef
 from django.http import HttpResponse
@@ -258,9 +253,6 @@
         agent = get_object_or_404(Agent, agent_id=agent_id)
         core = get_core_settings()
 
-<<<<<<< HEAD
-        token = get_login_token(key=core.mesh_token, user=f"user//{core.mesh_username}")
-=======
         if not core.mesh_disable_auto_login:
             token = get_login_token(
                 key=core.mesh_token, user=f"user//{core.mesh_username}"
@@ -268,7 +260,6 @@
             token_param = f"login={token}&"
         else:
             token_param = ""
->>>>>>> 9acda569
 
         control = f"{core.mesh_site}/?{token_param}gotonode={agent.mesh_node_id}&viewmode=11&hide=31"
         terminal = f"{core.mesh_site}/?{token_param}gotonode={agent.mesh_node_id}&viewmode=12&hide=31"
