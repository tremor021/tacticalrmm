--- conflicted
+++ resolved
@@ -53,11 +53,7 @@
     check_type = models.CharField(
         max_length=30, choices=STANDARD_CHECK_CHOICES, default="diskspace"
     )
-<<<<<<< HEAD
-    policy = models.ForeignKey(Policy, null=True, on_delete=models.CASCADE)
-=======
     policy = models.ForeignKey(Policy, null=True, blank=True, on_delete=models.CASCADE)
->>>>>>> 2a0f36c7
     disk = models.CharField(max_length=2, null=True, blank=True)
     threshold = models.PositiveIntegerField(null=True, blank=True)
     status = models.CharField(
@@ -158,11 +154,7 @@
     check_type = models.CharField(
         max_length=30, choices=STANDARD_CHECK_CHOICES, default="script"
     )
-<<<<<<< HEAD
-    policy = models.ForeignKey(Policy, null=True, on_delete=models.CASCADE)
-=======
     policy = models.ForeignKey(Policy, null=True, blank=True, on_delete=models.CASCADE)
->>>>>>> 2a0f36c7
     timeout = models.PositiveIntegerField(default=120)
     failures = models.PositiveIntegerField(default=5)
     status = models.CharField(
@@ -233,11 +225,7 @@
     check_type = models.CharField(
         max_length=30, choices=STANDARD_CHECK_CHOICES, default="ping"
     )
-<<<<<<< HEAD
-    policy = models.ForeignKey(Policy, null=True, on_delete=models.CASCADE)
-=======
     policy = models.ForeignKey(Policy, null=True, blank=True, on_delete=models.CASCADE)
->>>>>>> 2a0f36c7
     ip = models.CharField(max_length=255)
     name = models.CharField(max_length=255, null=True, blank=True)
     failures = models.PositiveIntegerField(default=5)
@@ -311,11 +299,7 @@
     check_type = models.CharField(
         max_length=30, choices=STANDARD_CHECK_CHOICES, default="cpuload"
     )
-<<<<<<< HEAD
-    policy = models.ForeignKey(Policy, null=True, on_delete=models.CASCADE)
-=======
     policy = models.ForeignKey(Policy, null=True, blank=True, on_delete=models.CASCADE)
->>>>>>> 2a0f36c7
     cpuload = models.PositiveIntegerField(default=85)
     status = models.CharField(
         max_length=30, choices=CHECK_STATUS_CHOICES, default="pending"
@@ -401,11 +385,7 @@
     check_type = models.CharField(
         max_length=30, choices=STANDARD_CHECK_CHOICES, default="memory"
     )
-<<<<<<< HEAD
-    policy = models.ForeignKey(Policy, null=True, on_delete=models.CASCADE)
-=======
     policy = models.ForeignKey(Policy, null=True, blank=True, on_delete=models.CASCADE)
->>>>>>> 2a0f36c7
     threshold = models.PositiveIntegerField(default=75)
     status = models.CharField(
         max_length=30, choices=CHECK_STATUS_CHOICES, default="pending"
@@ -493,13 +473,7 @@
     check_type = models.CharField(
         max_length=30, choices=STANDARD_CHECK_CHOICES, default="winsvc"
     )
-<<<<<<< HEAD
-    policy = models.ForeignKey(
-        Policy, null=True, on_delete=models.CASCADE
-    )
-=======
     policy = models.ForeignKey(Policy, null=True, blank=True, on_delete=models.CASCADE)
->>>>>>> 2a0f36c7
     svc_name = models.CharField(max_length=255)
     svc_display_name = models.CharField(max_length=255)
     pass_if_start_pending = models.BooleanField(default=False)
