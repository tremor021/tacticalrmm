import os
from datetime import timedelta
from pathlib import Path

BASE_DIR = Path(__file__).resolve().parent.parent

SCRIPTS_DIR = "/srv/salt/scripts"

DOCKER_BUILD = False

LOG_DIR = os.path.join(BASE_DIR, "tacticalrmm/private/log")

EXE_DIR = os.path.join(BASE_DIR, "tacticalrmm/private/exe")

AUTH_USER_MODEL = "accounts.User"

# latest release
<<<<<<< HEAD
TRMM_VERSION = "0.10.5"

# bump this version everytime vue code is changed
# to alert user they need to manually refresh their browser
APP_VER = "0.0.155"

# https://github.com/wh1te909/rmmagent
LATEST_AGENT_VER = "1.7.2"

MESH_VER = "0.9.61"
=======
TRMM_VERSION = "0.11.0"

# bump this version everytime vue code is changed
# to alert user they need to manually refresh their browser
APP_VER = "0.0.156"

# https://github.com/wh1te909/rmmagent
LATEST_AGENT_VER = "1.8.0"

MESH_VER = "0.9.67"
>>>>>>> d66a41a8

NATS_SERVER_VER = "2.6.6"

# for the update script, bump when need to recreate venv or npm install
<<<<<<< HEAD
PIP_VER = "25"
NPM_VER = "27"

SETUPTOOLS_VER = "59.6.0"
WHEEL_VER = "0.37.0"
=======
PIP_VER = "26"
NPM_VER = "28"

SETUPTOOLS_VER = "59.6.0"
WHEEL_VER = "0.37.1"
>>>>>>> d66a41a8

DL_64 = f"https://github.com/wh1te909/rmmagent/releases/download/v{LATEST_AGENT_VER}/winagent-v{LATEST_AGENT_VER}.exe"
DL_32 = f"https://github.com/wh1te909/rmmagent/releases/download/v{LATEST_AGENT_VER}/winagent-v{LATEST_AGENT_VER}-x86.exe"

EXE_GEN_URLS = [
    "https://exe2.tacticalrmm.io",
    "https://exe.tacticalrmm.io",
]

DEFAULT_AUTO_FIELD = "django.db.models.AutoField"

ASGI_APPLICATION = "tacticalrmm.asgi.application"

REST_KNOX = {
    "TOKEN_TTL": timedelta(hours=5),
    "AUTO_REFRESH": True,
    "MIN_REFRESH_INTERVAL": 600,
}

try:
    from .local_settings import *
except ImportError:
    pass

REST_FRAMEWORK = {
    "DATETIME_FORMAT": "%b-%d-%Y - %H:%M",
    "DEFAULT_PERMISSION_CLASSES": ("rest_framework.permissions.IsAuthenticated",),
    "DEFAULT_AUTHENTICATION_CLASSES": (
        "knox.auth.TokenAuthentication",
        "tacticalrmm.auth.APIAuthentication",
    ),
    "DEFAULT_SCHEMA_CLASS": "drf_spectacular.openapi.AutoSchema",
}

SPECTACULAR_SETTINGS = {
    "TITLE": "Tactical RMM API",
    "DESCRIPTION": "Simple and Fast remote monitoring and management tool",
    "VERSION": TRMM_VERSION,
}

if not "AZPIPELINE" in os.environ:
    if not DEBUG:  # type: ignore
        REST_FRAMEWORK.update(
            {"DEFAULT_RENDERER_CLASSES": ("rest_framework.renderers.JSONRenderer",)}
        )

INSTALLED_APPS = [
    "django.contrib.auth",
    "django.contrib.contenttypes",
    "django.contrib.sessions",
    "django.contrib.staticfiles",
    "channels",
    "rest_framework",
    "rest_framework.authtoken",
    "knox",
    "corsheaders",
    "accounts",
    "apiv3",
    "clients",
    "agents",
    "checks",
    "services",
    "winupdate",
    "software",
    "core",
    "automation",
    "autotasks",
    "logs",
    "scripts",
    "alerts",
    "drf_spectacular",
]

if not "AZPIPELINE" in os.environ:
    if DEBUG:  # type: ignore
        INSTALLED_APPS += ("django_extensions",)

    CHANNEL_LAYERS = {
        "default": {
            "BACKEND": "channels_redis.core.RedisChannelLayer",
            "CONFIG": {
                "hosts": [(REDIS_HOST, 6379)],  # type: ignore
            },
        },
    }

if "AZPIPELINE" in os.environ:
    ADMIN_ENABLED = False

if ADMIN_ENABLED:  # type: ignore
    INSTALLED_APPS += (
        "django.contrib.admin",
        "django.contrib.messages",
    )


MIDDLEWARE = [
    "django.middleware.security.SecurityMiddleware",
    "django.contrib.sessions.middleware.SessionMiddleware",
    "corsheaders.middleware.CorsMiddleware",  ##
    "tacticalrmm.middleware.LogIPMiddleware",
    "django.middleware.common.CommonMiddleware",
    "django.middleware.csrf.CsrfViewMiddleware",
    "django.contrib.auth.middleware.AuthenticationMiddleware",
    "tacticalrmm.middleware.AuditMiddleware",
    "django.middleware.clickjacking.XFrameOptionsMiddleware",
]

if ADMIN_ENABLED:  # type: ignore
    MIDDLEWARE += ("django.contrib.messages.middleware.MessageMiddleware",)

try:
    if DEMO:  # type: ignore
        MIDDLEWARE += ("tacticalrmm.middleware.DemoMiddleware",)
except:
    pass

ROOT_URLCONF = "tacticalrmm.urls"


TEMPLATES = [
    {
        "BACKEND": "django.template.backends.django.DjangoTemplates",
        "DIRS": [],
        "APP_DIRS": True,
        "OPTIONS": {
            "context_processors": [
                "django.template.context_processors.debug",
                "django.template.context_processors.request",
                "django.contrib.auth.context_processors.auth",
                "django.contrib.messages.context_processors.messages",
            ],
        },
    },
]

WSGI_APPLICATION = "tacticalrmm.wsgi.application"

AUTH_PASSWORD_VALIDATORS = [
    {
        "NAME": "django.contrib.auth.password_validation.UserAttributeSimilarityValidator",
    },
    {
        "NAME": "django.contrib.auth.password_validation.MinimumLengthValidator",
    },
    {
        "NAME": "django.contrib.auth.password_validation.CommonPasswordValidator",
    },
    {
        "NAME": "django.contrib.auth.password_validation.NumericPasswordValidator",
    },
]


LANGUAGE_CODE = "en-us"

TIME_ZONE = "UTC"

USE_I18N = True

USE_L10N = True

USE_TZ = True


STATIC_URL = "/static/"

STATIC_ROOT = os.path.join(BASE_DIR, "static")
STATICFILES_DIRS = [os.path.join(BASE_DIR, "tacticalrmm/static/")]

LOGGING = {
    "version": 1,
    "disable_existing_loggers": False,
    "handlers": {
        "file": {
            "level": "ERROR",
            "class": "logging.FileHandler",
            "filename": os.path.join(LOG_DIR, "django_debug.log"),
        }
    },
    "loggers": {
        "django.request": {"handlers": ["file"], "level": "ERROR", "propagate": True}
    },
}

if "AZPIPELINE" in os.environ:
    print("PIPELINE")
    DATABASES = {
        "default": {
            "ENGINE": "django.db.backends.postgresql",
            "NAME": "pipeline",
            "USER": "pipeline",
            "PASSWORD": "pipeline123456",
            "HOST": "127.0.0.1",
            "PORT": "",
        }
    }

    REST_FRAMEWORK = {
        "DATETIME_FORMAT": "%b-%d-%Y - %H:%M",
        "DEFAULT_PERMISSION_CLASSES": ("rest_framework.permissions.IsAuthenticated",),
        "DEFAULT_AUTHENTICATION_CLASSES": (
            "knox.auth.TokenAuthentication",
            "tacticalrmm.auth.APIAuthentication",
        ),
        "DEFAULT_RENDERER_CLASSES": ("rest_framework.renderers.JSONRenderer",),
    }

    ALLOWED_HOSTS = ["api.example.com"]
    DEBUG = True
    SECRET_KEY = "abcdefghijklmnoptravis123456789"

    ADMIN_URL = "abc123456/"

    SCRIPTS_DIR = os.path.join(Path(BASE_DIR).parents[1], "scripts")
    MESH_USERNAME = "pipeline"
    MESH_SITE = "https://example.com"
    MESH_TOKEN_KEY = "bd65e957a1e70c622d32523f61508400d6cd0937001a7ac12042227eba0b9ed625233851a316d4f489f02994145f74537a331415d00047dbbf13d940f556806dffe7a8ce1de216dc49edbad0c1a7399c"
    REDIS_HOST = "localhost"<|MERGE_RESOLUTION|>--- conflicted
+++ resolved
@@ -15,18 +15,6 @@
 AUTH_USER_MODEL = "accounts.User"
 
 # latest release
-<<<<<<< HEAD
-TRMM_VERSION = "0.10.5"
-
-# bump this version everytime vue code is changed
-# to alert user they need to manually refresh their browser
-APP_VER = "0.0.155"
-
-# https://github.com/wh1te909/rmmagent
-LATEST_AGENT_VER = "1.7.2"
-
-MESH_VER = "0.9.61"
-=======
 TRMM_VERSION = "0.11.0"
 
 # bump this version everytime vue code is changed
@@ -37,24 +25,15 @@
 LATEST_AGENT_VER = "1.8.0"
 
 MESH_VER = "0.9.67"
->>>>>>> d66a41a8
 
 NATS_SERVER_VER = "2.6.6"
 
 # for the update script, bump when need to recreate venv or npm install
-<<<<<<< HEAD
-PIP_VER = "25"
-NPM_VER = "27"
-
-SETUPTOOLS_VER = "59.6.0"
-WHEEL_VER = "0.37.0"
-=======
 PIP_VER = "26"
 NPM_VER = "28"
 
 SETUPTOOLS_VER = "59.6.0"
 WHEEL_VER = "0.37.1"
->>>>>>> d66a41a8
 
 DL_64 = f"https://github.com/wh1te909/rmmagent/releases/download/v{LATEST_AGENT_VER}/winagent-v{LATEST_AGENT_VER}.exe"
 DL_32 = f"https://github.com/wh1te909/rmmagent/releases/download/v{LATEST_AGENT_VER}/winagent-v{LATEST_AGENT_VER}-x86.exe"
