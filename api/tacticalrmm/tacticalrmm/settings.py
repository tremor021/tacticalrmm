--- conflicted
+++ resolved
@@ -17,11 +17,7 @@
 AUTH_USER_MODEL = "accounts.User"
 
 # latest release
-<<<<<<< HEAD
-TRMM_VERSION = "0.12.4"
-=======
 TRMM_VERSION = "0.13.0"
->>>>>>> 9acda569
 
 # bump this version everytime vue code is changed
 # to alert user they need to manually refresh their browser
