## Backing up the RMM

!!!note
        This is only applicable for the standard install, not Docker installs.

A backup script is provided for quick and easy way to backup all settings into one file to move to another server.

Download the backup script:

```bash
wget -N https://raw.githubusercontent.com/wh1te909/tacticalrmm/master/backup.sh
```

From the Web UI, click **Tools > Server Maintenance**

Choose **Prune DB Tables** from the dropdown and check the `Audit Log` and `Pending Actions` checkboxes, and then click **Submit**

Doing a prune first before running the backup will significantly speed up the postgres vacuum command that is run during backup.

Run the backup script

```bash
chmod +x backup.sh
./backup.sh
```

The backup tar file will be saved in `/rmmbackups` with the following format:

`rmm-backup-CURRENTDATETIME.tar`

<<<<<<< HEAD
# Schedule to run daily via cron
=======
## Schedule to run daily via cron
>>>>>>> d66a41a8

Make a symlink in `/etc/cron.d` (daily cron jobs) with these contents `00 18 * * * tactical /rmm/backup.sh` to run at 6pm daily.

```bash
echo -e "\n" >> /rmm/backup.sh
sudo ln -s /rmm/backup.sh /etc/cron.daily/
```

!!!warning
    Currently the backup script doesn't have any pruning functions so the folder will grow forever without periodic cleanup

<<<<<<< HEAD
# Video Walkthru
=======
## Video Walkthru
>>>>>>> d66a41a8

<div class="video-wrapper">
  <iframe width="320" height="180" src="https://www.youtube.com/embed/rC0NgYJUf_8" frameborder="0" allowfullscreen></iframe>
</div><|MERGE_RESOLUTION|>--- conflicted
+++ resolved
@@ -28,11 +28,7 @@
 
 `rmm-backup-CURRENTDATETIME.tar`
 
-<<<<<<< HEAD
-# Schedule to run daily via cron
-=======
 ## Schedule to run daily via cron
->>>>>>> d66a41a8
 
 Make a symlink in `/etc/cron.d` (daily cron jobs) with these contents `00 18 * * * tactical /rmm/backup.sh` to run at 6pm daily.
 
@@ -44,11 +40,7 @@
 !!!warning
     Currently the backup script doesn't have any pruning functions so the folder will grow forever without periodic cleanup
 
-<<<<<<< HEAD
-# Video Walkthru
-=======
 ## Video Walkthru
->>>>>>> d66a41a8
 
 <div class="video-wrapper">
   <iframe width="320" height="180" src="https://www.youtube.com/embed/rC0NgYJUf_8" frameborder="0" allowfullscreen></iframe>
