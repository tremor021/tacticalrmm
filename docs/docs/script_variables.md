--- conflicted
+++ resolved
@@ -18,14 +18,8 @@
 - **{{agent.used_ram}}** - Used RAM on agent. Returns an integer - example: *16* 
 - **{{agent.total_ram}}** - Total RAM on agent. Returns an integer - example: *16* 
 - **{{agent.boot_time}}** - Uptime of agent. Returns unix timestamp. example: *1619439603.0*
-<<<<<<< HEAD
-- **{{agent.logged_in_user}}** - Username of logged in user
-- **{{agent.last_logged_in_user}}** - Username of last logged in user
-- **{{agent.antivirus}}** - Primary Antivirus on Agent
-=======
 - **{{agent.logged_in_username}}** - Username of logged in user
 - **{{agent.last_logged_in_user}}** - Username of last logged in user
->>>>>>> ff9401a0
 - **{{agent.monitoring_type}}** - Returns a string of *workstation* or *server*
 - **{{agent.description}}** - Description of agent in dashboard
 - **{{agent.mesh_node_id}}** - The mesh node id used for linking the tactical agent to mesh.
@@ -35,8 +29,8 @@
 - **{{agent.offline_time}}** - Returns offline time setting for agent in TRMM
 - **{{agent.overdue_time}}** - Returns overdue time setting for agent in TRMM
 - **{{agent.check_interval}}** - Returns check interval time setting for agent in TRMM
-- **{{agent.needs_reboot}}** - Boolean to see if reboot is pending on agent
-- **{{agent.choco_installed}}** - Boolean to see if Chocolatey is installed
+- **{{agent.needs_reboot}}** - Returns true if reboot is pending on agent
+- **{{agent.choco_installed}}** - Returns true if Chocolatey is installed
 - **{{agent.patches_last_installed}}** - The date that patches were last installed by Tactical RMM. 
 - **{{agent.needs_reboot}}** - Returns true if the agent needs a reboot
 - **{{agent.time_zone}}** - Returns timezone configured on agent
