<template>
  <div class="q-pa-md">
    <q-tabs
      v-model="subtab"
      dense
      inline-label
      class="text-grey"
      active-color="primary"
      indicator-color="primary"
      align="left"
      narrow-indicator
      no-caps
    >
      <q-tab name="checks" icon="fas fa-check-double" label="Checks" />
      <q-tab name="tasks" icon="fas fa-tasks" label="Tasks" />
      <q-tab name="patches" icon="system_update" label="Patches" />
    </q-tabs>
    <q-separator />
    <q-tab-panels v-model="subtab" :animated="false">
      <q-tab-panel name="checks">
        <PolicyChecksTab />
      </q-tab-panel>
      <q-tab-panel name="tasks">
        <PolicyAutomatedTasksTab />
      </q-tab-panel>
      <q-tab-panel name="patches">
        <WindowsUpdateForm />
      </q-tab-panel>
    </q-tab-panels>
  </div>
</template>

<script>
import PolicyChecksTab from "@/components/automation/PolicyChecksTab";
import PolicyAutomatedTasksTab from "@/components/automation/PolicyAutomatedTasksTab";
import WindowsUpdateForm from "@/components/modals/agents/WindowsUpdateForm";

export default {
  name: "PolicySubTableTabs",
  components: {
    PolicyChecksTab,
    PolicyAutomatedTasksTab,
<<<<<<< HEAD
    WindowsUpdateForm,
=======
>>>>>>> 84d72410
  },
  data() {
    return {
      subtab: "checks",
    };
  },
};
</script>
<|MERGE_RESOLUTION|>--- conflicted
+++ resolved
@@ -13,7 +13,6 @@
     >
       <q-tab name="checks" icon="fas fa-check-double" label="Checks" />
       <q-tab name="tasks" icon="fas fa-tasks" label="Tasks" />
-      <q-tab name="patches" icon="system_update" label="Patches" />
     </q-tabs>
     <q-separator />
     <q-tab-panels v-model="subtab" :animated="false">
@@ -23,9 +22,6 @@
       <q-tab-panel name="tasks">
         <PolicyAutomatedTasksTab />
       </q-tab-panel>
-      <q-tab-panel name="patches">
-        <WindowsUpdateForm />
-      </q-tab-panel>
     </q-tab-panels>
   </div>
 </template>
@@ -33,17 +29,12 @@
 <script>
 import PolicyChecksTab from "@/components/automation/PolicyChecksTab";
 import PolicyAutomatedTasksTab from "@/components/automation/PolicyAutomatedTasksTab";
-import WindowsUpdateForm from "@/components/modals/agents/WindowsUpdateForm";
 
 export default {
   name: "PolicySubTableTabs",
   components: {
     PolicyChecksTab,
     PolicyAutomatedTasksTab,
-<<<<<<< HEAD
-    WindowsUpdateForm,
-=======
->>>>>>> 84d72410
   },
   data() {
     return {
