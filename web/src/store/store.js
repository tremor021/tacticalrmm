--- conflicted
+++ resolved
@@ -128,14 +128,11 @@
         context.commit("SET_POLICIES", r.data);
       })
     },
-<<<<<<< HEAD
-=======
     loadAutomatedTasks(context, pk) {
       axios.get(`/automation/${pk}/automatedtasks/`).then(r => {
         context.commit("SET_AUTOMATED_TASKS", r.data);
       })
     },
->>>>>>> 2a0f36c7
     getScripts(context) {
       axios.get("/checks/getscripts/").then(r => {
         context.commit("SET_SCRIPTS", r.data);
